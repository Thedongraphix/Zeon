--- conflicted
+++ resolved
@@ -67,9 +67,6 @@
   }
 
   async init(): Promise<XMTP> {
-<<<<<<< HEAD
-    let suffix = this.agent?.name ? "_" + this.agent?.name : "";
-=======
     const suffix = this.agent?.name ? "_" + this.agent.name : "";
     let fixedKey =
       this.agent?.fixedKey ??
@@ -79,7 +76,6 @@
     if (!fixedKey.startsWith("0x")) {
       fixedKey = "0x" + fixedKey;
     }
->>>>>>> 78bc03f1
     let encryptionKey =
       this.agent?.encryptionKey ??
       process.env["ENCRYPTION_KEY" + suffix] ??
@@ -137,13 +133,8 @@
     this.client = client;
     this.inboxId = client.inboxId;
     this.address = client.accountAddress;
-<<<<<<< HEAD
-    Promise.all([streamMessages(this.onMessage, client, this)]);
-    this.saveKeys(suffix, encryptionKey, walletKey);
-=======
     void streamMessages(this.onMessage, client, this);
     this.saveKeys(suffix, fixedKey, encryptionKey);
->>>>>>> 78bc03f1
     return this;
   }
   saveKeys(suffix: string, encryptionKey: string, walletKey: string) {
